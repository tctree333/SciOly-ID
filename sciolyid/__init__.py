--- conflicted
+++ resolved
@@ -39,16 +39,10 @@
                 config.options[option] = kwargs[option]
             except KeyError:
                 raise config.BotConfigError(f"Required setup argument {option} when id_groups is True")
+        config.options["category_name"] = config.options["category_name"].title()
 
-<<<<<<< HEAD
     if config.options['bot_files_dir'] and not config.options['bot_files_dir'].endswith("/"):
         config.options['bot_files_dir'] += "/"
-=======
-        config.options["category_name"] = config.options["category_name"].title()
-
-    if config.options['file_folder'] and not config.options['file_folder'].endswith("/"):
-        config.options['file_folder'] += "/"
->>>>>>> d451c58d
 
     if config.options['data_dir'] and not config.options['data_dir'].endswith("/"):
         config.options['data_dir'] += "/"
