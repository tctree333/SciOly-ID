# data.py | import data from lists
# Copyright (C) 2019-2020  EraserBird, person_v1.32, hmmm

# This program is free software: you can redistribute it and/or modify
# it under the terms of the GNU General Public License as published by
# the Free Software Foundation, either version 3 of the License, or
# (at your option) any later version.

# This program is distributed in the hope that it will be useful,
# but WITHOUT ANY WARRANTY; without even the implied warranty of
# MERCHANTABILITY or FITNESS FOR A PARTICULAR PURPOSE.  See the
# GNU General Public License for more details.

# You should have received a copy of the GNU General Public License
# along with this program.  If not, see <https://www.gnu.org/licenses/>.

import csv
import logging
import logging.handlers
import os
import sys

import redis
import sentry_sdk
from discord.ext import commands
from sentry_sdk.integrations.aiohttp import AioHttpIntegration
from sentry_sdk.integrations.redis import RedisIntegration

import sciolyid.config as config

# define database for one connection
if config.options["local_redis"]:
    database = redis.Redis(host="localhost", port=6379, db=0)
elif config.options["redis_env"] is not None:
    database = redis.from_url(os.getenv(config.options["redis_env"]))
else:
    raise ValueError("redis_env must be set if local_redis is False")


def before_sentry_send(event, hint):
    """Fingerprint certain events before sending to Sentry."""
    if "exc_info" in hint:
        error = hint["exc_info"][1]
        if isinstance(error, commands.CommandNotFound):
            event["fingerprint"] = ["command-not-found"]
        elif isinstance(error, commands.CommandOnCooldown):
            event["fingerprint"] = ["command-cooldown"]
    return event


# add sentry logging
if config.options["sentry"]:
    if config.options["sentry_dsn_env"] is None:
        raise ValueError("sentry_dsn_env must be set if sentry is True")
    sentry_sdk.init(
        release=f"Heroku Release {os.getenv('HEROKU_RELEASE_VERSION')}:{os.getenv('HEROKU_SLUG_DESCRIPTION')}",
        dsn=os.getenv(config.options["sentry_dsn_env"]),
        integrations=[RedisIntegration(), AioHttpIntegration()],
        before_send=before_sentry_send,
    )

# Database Format Definitions

# prevJ - makes sure it sends a diff image
# prevI - makes sure it sends a diff item (img)

# server format = {
# channel:channel_id : { "item", "answered",
#                     "prevJ", "prevI" }
# }

# session format:
# session.data:user_id : {"start": 0, "stop": 0,
#                         "correct": 0, "incorrect": 0, "total": 0,
#                         "bw": bw, "group": group}
# session.incorrect:user_id : [item name, # incorrect]

# race format:
# race.data:ctx.channel.id : {
#                    "start": 0
#                    "stop": 0,
#                    "limit": 10,
#                    "bw": bw,
#                    "group": group
# }
# race.scores:ctx.channel.id : [ctx.author.id, #correct]

# leaderboard format = {
#    users:global : [user id, # of correct]
#    users.server:server_id : [user id, # of correct]
# }

# streaks format = {
#    streak:global : [user id, current streak]
#    streak.max:global : [user id, max streak]
# }

# incorrect item format = {
#    incorrect:global : [item name, # incorrect]
#    incorrect.server:server_id : [item name, # incorrect]
#    incorrect.user:user_id: : [item name, # incorrect]
# }

# channel score format = {
#   score:global : [channel id, # of correct]
# }

# ban format:
#   banned:global : [user id, 0]

# setup logging
logger = logging.getLogger(config.options["name"])
if config.options["logs"]:
    logger.setLevel(logging.DEBUG)
    os.makedirs(f"{config.options['log_dir']}", exist_ok=True)

    file_handler = logging.handlers.TimedRotatingFileHandler(
        f"{config.options['log_dir']}/log.txt", backupCount=4, when="midnight"
    )
    file_handler.setLevel(logging.DEBUG)
    stream_handler = logging.StreamHandler()
    stream_handler.setLevel(logging.DEBUG)

    file_handler.setFormatter(
<<<<<<< HEAD
        logging.Formatter("{asctime} - {filename:10} -  {levelname:8} - {message}", style="{")
    )
    stream_handler.setFormatter(logging.Formatter("{filename:10} -  {levelname:8} - {message}", style="{"))
=======
        logging.Formatter(
            "{asctime} - {filename:10} -  {levelname:8} - {message}", style="{"
        )
    )
    stream_handler.setFormatter(
        logging.Formatter("{filename:10} -  {levelname:8} - {message}", style="{")
    )
>>>>>>> 530bcb65

    logger.addHandler(file_handler)
    logger.addHandler(stream_handler)

    # log uncaught exceptions
    def handle_exception(exc_type, exc_value, exc_traceback):
        if issubclass(exc_type, KeyboardInterrupt):
            sys.__excepthook__(exc_type, exc_value, exc_traceback)
            return

        logger.critical(
            "Uncaught exception", exc_info=(exc_type, exc_value, exc_traceback)
        )

    sys.excepthook = handle_exception


class GenericError(commands.CommandError):
    """A custom error class.

    Error codes: (can add more if needed)\n
        0 - no code
        111 - Index Error
        201 - HTTP Error
        999 - Invalid
        990 - Invalid Input
        100 - Blank
        842 - Banned User
        666 - No output error
    """

    def __init__(self, message=None, code=0):
        self.code = code
        super().__init__(message=message)


# Error codes: (can add more if needed)
# 0 - no code
# 111 - Index Error
# 201 - HTTP Error
# 999 - Invalid
# 990 - Invalid Input
# 100 - Blank
# 842 - Banned User
# 666 - No output error


def _wiki_urls():
    logger.info("Working on wiki urls")
    urls = {}
<<<<<<< HEAD
    with open(f'{config.options["wikipedia_file"]}', 'r') as f:
        reader = csv.reader(f)
        for item, url in reader:
            urls[item.lower()] = url
    logger.info("Done with wiki urls")
    return urls

def get_wiki_url(item: str):
    return wikipedia_urls[item.lower()]
=======
    with open(f'{config.options["wikipedia_file"]}', "r") as f:
        for line in f:
            item = line.strip().split(",")[0].lower()
            url = line.strip().split(",")[1]
            urls[item] = url
    logger.info("Done with wiki urls")
    return urls


def get_wiki_url(item):
    item = item.lower()
    return wikipedia_urls[item]
>>>>>>> 530bcb65


def _generate_aliases():
    logger.info("Working on aliases")
    aliases = {}
<<<<<<< HEAD
    with open(f'{config.options["alias_file"]}', 'r') as f:
        reader = csv.reader(f)
        for raw_aliases in reader:
            raw_aliases = list(map(str.lower, raw_aliases))
            item = raw_aliases[0]
=======
    with open(f'{config.options["alias_file"]}', "r") as f:
        for line in f:
            raw_aliases = list(line.strip().lower().split(","))
            item = raw_aliases[0].lower()
>>>>>>> 530bcb65
            aliases[item] = raw_aliases
    logger.info("Done with aliases")
    return aliases

<<<<<<< HEAD
def get_aliases(item: str):
=======

def get_aliases(item):
>>>>>>> 530bcb65
    item = item.lower()
    try:
        return aliases[item]
    except KeyError:
        return [item]


def get_category(item: str):
    item = item.lower()
    for group in groups:
        if item in groups[group]:
            return group.lower()
    return None


def _groups():
    """Converts txt files of data into lists."""
    filenames = [
        name.split(".")[0] for name in os.listdir(f"{config.options['list_dir']}/")
    ]
    # Converts txt file of data into lists
    lists = {}
    for filename in filenames:
        logger.info(f"Working on {filename}")
        with open(f'{config.options["list_dir"]}/{filename}.txt', "r") as f:
            lists[filename] = [line.strip().lower() for line in f]
        logger.info(f"Done with {filename}")
    logger.info("Done with lists!")
    return lists


def _all_lists():
    """Compiles lists into master lists."""
    master = []
    for group in groups:
        for item in groups[group]:
            master.append(item)
    master = list(set(master))
    return master

def _config():
<<<<<<< HEAD
    logger.info("Reading configuration file")
=======
>>>>>>> 530bcb65
    for group in groups:
        if group not in config.options["category_aliases"].keys():
            config.options["category_aliases"][group] = [group]

    _aliases = [
        item
        for group in groups.keys()
        for item in config.options["category_aliases"][group]
    ]
    if len(_aliases) != len(set(_aliases)):
        raise config.BotConfigError("Aliases in category_aliases not unique")

groups = _groups()
id_list = _all_lists()
wikipedia_urls = _wiki_urls()
aliases = _generate_aliases()
_config()
logger.info(f"List Lengths: {len(id_list)}")

logger.info("Done importing data!")<|MERGE_RESOLUTION|>--- conflicted
+++ resolved
@@ -35,7 +35,6 @@
     database = redis.from_url(os.getenv(config.options["redis_env"]))
 else:
     raise ValueError("redis_env must be set if local_redis is False")
-
 
 def before_sentry_send(event, hint):
     """Fingerprint certain events before sending to Sentry."""
@@ -46,7 +45,6 @@
         elif isinstance(error, commands.CommandOnCooldown):
             event["fingerprint"] = ["command-cooldown"]
     return event
-
 
 # add sentry logging
 if config.options["sentry"]:
@@ -122,19 +120,9 @@
     stream_handler.setLevel(logging.DEBUG)
 
     file_handler.setFormatter(
-<<<<<<< HEAD
         logging.Formatter("{asctime} - {filename:10} -  {levelname:8} - {message}", style="{")
     )
     stream_handler.setFormatter(logging.Formatter("{filename:10} -  {levelname:8} - {message}", style="{"))
-=======
-        logging.Formatter(
-            "{asctime} - {filename:10} -  {levelname:8} - {message}", style="{"
-        )
-    )
-    stream_handler.setFormatter(
-        logging.Formatter("{filename:10} -  {levelname:8} - {message}", style="{")
-    )
->>>>>>> 530bcb65
 
     logger.addHandler(file_handler)
     logger.addHandler(stream_handler)
@@ -145,12 +133,9 @@
             sys.__excepthook__(exc_type, exc_value, exc_traceback)
             return
 
-        logger.critical(
-            "Uncaught exception", exc_info=(exc_type, exc_value, exc_traceback)
-        )
+        logger.critical("Uncaught exception", exc_info=(exc_type, exc_value, exc_traceback))
 
     sys.excepthook = handle_exception
-
 
 class GenericError(commands.CommandError):
     """A custom error class.
@@ -165,11 +150,9 @@
         842 - Banned User
         666 - No output error
     """
-
     def __init__(self, message=None, code=0):
         self.code = code
         super().__init__(message=message)
-
 
 # Error codes: (can add more if needed)
 # 0 - no code
@@ -181,11 +164,9 @@
 # 842 - Banned User
 # 666 - No output error
 
-
 def _wiki_urls():
     logger.info("Working on wiki urls")
     urls = {}
-<<<<<<< HEAD
     with open(f'{config.options["wikipedia_file"]}', 'r') as f:
         reader = csv.reader(f)
         for item, url in reader:
@@ -195,53 +176,25 @@
 
 def get_wiki_url(item: str):
     return wikipedia_urls[item.lower()]
-=======
-    with open(f'{config.options["wikipedia_file"]}', "r") as f:
-        for line in f:
-            item = line.strip().split(",")[0].lower()
-            url = line.strip().split(",")[1]
-            urls[item] = url
-    logger.info("Done with wiki urls")
-    return urls
-
-
-def get_wiki_url(item):
-    item = item.lower()
-    return wikipedia_urls[item]
->>>>>>> 530bcb65
-
 
 def _generate_aliases():
     logger.info("Working on aliases")
     aliases = {}
-<<<<<<< HEAD
     with open(f'{config.options["alias_file"]}', 'r') as f:
         reader = csv.reader(f)
         for raw_aliases in reader:
             raw_aliases = list(map(str.lower, raw_aliases))
             item = raw_aliases[0]
-=======
-    with open(f'{config.options["alias_file"]}', "r") as f:
-        for line in f:
-            raw_aliases = list(line.strip().lower().split(","))
-            item = raw_aliases[0].lower()
->>>>>>> 530bcb65
             aliases[item] = raw_aliases
     logger.info("Done with aliases")
     return aliases
 
-<<<<<<< HEAD
 def get_aliases(item: str):
-=======
-
-def get_aliases(item):
->>>>>>> 530bcb65
     item = item.lower()
     try:
         return aliases[item]
     except KeyError:
         return [item]
-
 
 def get_category(item: str):
     item = item.lower()
@@ -250,12 +203,9 @@
             return group.lower()
     return None
 
-
 def _groups():
     """Converts txt files of data into lists."""
-    filenames = [
-        name.split(".")[0] for name in os.listdir(f"{config.options['list_dir']}/")
-    ]
+    filenames = [name.split(".")[0] for name in os.listdir(f"{config.options['list_dir']}/")]
     # Converts txt file of data into lists
     lists = {}
     for filename in filenames:
@@ -266,7 +216,6 @@
     logger.info("Done with lists!")
     return lists
 
-
 def _all_lists():
     """Compiles lists into master lists."""
     master = []
@@ -277,19 +226,11 @@
     return master
 
 def _config():
-<<<<<<< HEAD
-    logger.info("Reading configuration file")
-=======
->>>>>>> 530bcb65
     for group in groups:
         if group not in config.options["category_aliases"].keys():
             config.options["category_aliases"][group] = [group]
 
-    _aliases = [
-        item
-        for group in groups.keys()
-        for item in config.options["category_aliases"][group]
-    ]
+    _aliases = [item for group in groups.keys() for item in config.options["category_aliases"][group]]
     if len(_aliases) != len(set(_aliases)):
         raise config.BotConfigError("Aliases in category_aliases not unique")
 
