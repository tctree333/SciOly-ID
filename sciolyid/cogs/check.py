# check.py | commands to check answers
# Copyright (C) 2019-2020  EraserBird, person_v1.32, hmmm

# This program is free software: you can redistribute it and/or modify
# it under the terms of the GNU General Public License as published by
# the Free Software Foundation, either version 3 of the License, or
# (at your option) any later version.

# This program is distributed in the hope that it will be useful,
# but WITHOUT ANY WARRANTY; without even the implied warranty of
# MERCHANTABILITY or FITNESS FOR A PARTICULAR PURPOSE.  See the
# GNU General Public License for more details.

# You should have received a copy of the GNU General Public License
# along with this program.  If not, see <https://www.gnu.org/licenses/>.

import discord
from discord.ext import commands

from sciolyid.data import database, get_aliases, get_wiki_url, logger
from sciolyid.functions import (channel_setup, incorrect_increment, item_setup,
                                score_increment, session_increment,
                                spellcheck_list, user_setup)

class Check(commands.Cog):
    def __init__(self, bot):
        self.bot = bot

    # Check command - argument is the guess
    @commands.command(
        help="- Checks your answer.", usage="guess", aliases=["guess", "c"]
    )
    @commands.cooldown(1, 3.0, type=commands.BucketType.user)
    async def check(self, ctx, *, arg):
        logger.info("command: check")

        await channel_setup(ctx)
        await user_setup(ctx)

        current_item = database.hget(f"channel:{ctx.channel.id}", "item").decode("utf-8")
        if current_item == "":  # no image
            await ctx.send("You must ask for a image first!")
        else:  # if there is a image, it checks answer
            logger.info("currentItem: " + str(current_item.lower().replace("-", " ")))
            logger.info("args: " + str(arg.lower().replace("-", " ")))

<<<<<<< HEAD
            if spellcheck_list(arg, get_aliases(current_item.lower())) is True:
=======
            await item_setup(ctx, currentItem)
            if spellcheck_list(arg, get_aliases(currentItem.lower())) is True:
>>>>>>> d2eeb04e
                logger.info("correct")

                database.hset(f"channel:{ctx.channel.id}", "item", "")
                database.hset(f"channel:{ctx.channel.id}", "answered", "1")

<<<<<<< HEAD
                database.zincrby("streak:global", 1, str(ctx.author.id))
                # check if streak is greater than max, if so, increases max
                if database.zscore("streak:global", str(ctx.author.id
                                                       )) > database.zscore("streak.max:global", str(ctx.author.id)):
                    database.zadd(
                        "streak.max:global", {str(ctx.author.id): database.zscore("streak:global", str(ctx.author.id))}
=======
                if database.exists(f"session.data:{ctx.author.id}"):
                    logger.info("session active")
                    session_increment(ctx, "correct", 1)

                database.zincrby("streak:global", 1, str(ctx.author.id))
                # check if streak is greater than max, if so, increases max
                if database.zscore(
                    "streak:global", str(ctx.author.id)
                ) > database.zscore("streak.max:global", str(ctx.author.id)):
                    database.zadd(
                        "streak.max:global",
                        {
                            str(ctx.author.id): database.zscore(
                                "streak:global", str(ctx.author.id)
                            )
                        },
>>>>>>> d2eeb04e
                    )

                await ctx.send("Correct! Good job!")
                url = get_wiki_url(current_item)
                await ctx.send(url)
                score_increment(ctx, 1)

            else:
                logger.info("incorrect")

                database.zadd("streak:global", {str(ctx.author.id): 0})

<<<<<<< HEAD
                database.hset(f"channel:{ctx.channel.id}", "item", "")
                database.hset(f"channel:{ctx.channel.id}", "answered", "1")
                await ctx.send("Sorry, the image was actually " + current_item.lower() + ".")
                url = get_wiki_url(current_item)
=======
                if database.exists(f"session.data:{ctx.author.id}"):
                    logger.info("session active")
                    session_increment(ctx, "incorrect", 1)

                incorrect_increment(ctx, str(currentItem), 1)

                database.hset(f"channel:{str(ctx.channel.id)}", "item", "")
                database.hset(f"channel:{str(ctx.channel.id)}", "answered", "1")
                await ctx.send(
                    "Sorry, the image was actually " + currentItem.lower() + "."
                )
                url = get_wiki_url(currentItem)
>>>>>>> d2eeb04e
                await ctx.send(url)

def setup(bot):
    bot.add_cog(Check(bot))<|MERGE_RESOLUTION|>--- conflicted
+++ resolved
@@ -18,18 +18,16 @@
 from discord.ext import commands
 
 from sciolyid.data import database, get_aliases, get_wiki_url, logger
-from sciolyid.functions import (channel_setup, incorrect_increment, item_setup,
-                                score_increment, session_increment,
-                                spellcheck_list, user_setup)
+from sciolyid.functions import (
+    channel_setup, incorrect_increment, item_setup, score_increment, session_increment, spellcheck_list, user_setup
+)
 
 class Check(commands.Cog):
     def __init__(self, bot):
         self.bot = bot
 
     # Check command - argument is the guess
-    @commands.command(
-        help="- Checks your answer.", usage="guess", aliases=["guess", "c"]
-    )
+    @commands.command(help="- Checks your answer.", usage="guess", aliases=["guess", "c"])
     @commands.cooldown(1, 3.0, type=commands.BucketType.user)
     async def check(self, ctx, *, arg):
         logger.info("command: check")
@@ -44,42 +42,24 @@
             logger.info("currentItem: " + str(current_item.lower().replace("-", " ")))
             logger.info("args: " + str(arg.lower().replace("-", " ")))
 
-<<<<<<< HEAD
-            if spellcheck_list(arg, get_aliases(current_item.lower())) is True:
-=======
-            await item_setup(ctx, currentItem)
-            if spellcheck_list(arg, get_aliases(currentItem.lower())) is True:
->>>>>>> d2eeb04e
+            await item_setup(ctx, current_item)
+            if spellcheck_list(arg, get_aliases(current_item.lower())):
                 logger.info("correct")
 
                 database.hset(f"channel:{ctx.channel.id}", "item", "")
                 database.hset(f"channel:{ctx.channel.id}", "answered", "1")
 
-<<<<<<< HEAD
-                database.zincrby("streak:global", 1, str(ctx.author.id))
-                # check if streak is greater than max, if so, increases max
-                if database.zscore("streak:global", str(ctx.author.id
-                                                       )) > database.zscore("streak.max:global", str(ctx.author.id)):
-                    database.zadd(
-                        "streak.max:global", {str(ctx.author.id): database.zscore("streak:global", str(ctx.author.id))}
-=======
                 if database.exists(f"session.data:{ctx.author.id}"):
                     logger.info("session active")
                     session_increment(ctx, "correct", 1)
 
                 database.zincrby("streak:global", 1, str(ctx.author.id))
                 # check if streak is greater than max, if so, increases max
-                if database.zscore(
-                    "streak:global", str(ctx.author.id)
-                ) > database.zscore("streak.max:global", str(ctx.author.id)):
+                if database.zscore("streak:global", str(ctx.author.id
+                                                       )) > database.zscore("streak.max:global", str(ctx.author.id)):
                     database.zadd(
                         "streak.max:global",
-                        {
-                            str(ctx.author.id): database.zscore(
-                                "streak:global", str(ctx.author.id)
-                            )
-                        },
->>>>>>> d2eeb04e
+                        {str(ctx.author.id): database.zscore("streak:global", str(ctx.author.id))},
                     )
 
                 await ctx.send("Correct! Good job!")
@@ -92,25 +72,16 @@
 
                 database.zadd("streak:global", {str(ctx.author.id): 0})
 
-<<<<<<< HEAD
+                if database.exists(f"session.data:{ctx.author.id}"):
+                    logger.info("session active")
+                    session_increment(ctx, "incorrect", 1)
+
+                incorrect_increment(ctx, str(current_item), 1)
+
                 database.hset(f"channel:{ctx.channel.id}", "item", "")
                 database.hset(f"channel:{ctx.channel.id}", "answered", "1")
                 await ctx.send("Sorry, the image was actually " + current_item.lower() + ".")
                 url = get_wiki_url(current_item)
-=======
-                if database.exists(f"session.data:{ctx.author.id}"):
-                    logger.info("session active")
-                    session_increment(ctx, "incorrect", 1)
-
-                incorrect_increment(ctx, str(currentItem), 1)
-
-                database.hset(f"channel:{str(ctx.channel.id)}", "item", "")
-                database.hset(f"channel:{str(ctx.channel.id)}", "answered", "1")
-                await ctx.send(
-                    "Sorry, the image was actually " + currentItem.lower() + "."
-                )
-                url = get_wiki_url(currentItem)
->>>>>>> d2eeb04e
                 await ctx.send(url)
 
 def setup(bot):
