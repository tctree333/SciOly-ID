# score.py | commands to show score related things
# Copyright (C) 2019-2020  EraserBird, person_v1.32, hmmm

# This program is free software: you can redistribute it and/or modify
# it under the terms of the GNU General Public License as published by
# the Free Software Foundation, either version 3 of the License, or
# (at your option) any later version.

# This program is distributed in the hope that it will be useful,
# but WITHOUT ANY WARRANTY; without even the implied warranty of
# MERCHANTABILITY or FITNESS FOR A PARTICULAR PURPOSE.  See the
# GNU General Public License for more details.

# You should have received a copy of the GNU General Public License
# along with this program.  If not, see <https://www.gnu.org/licenses/>.

import typing

import discord
from discord.ext import commands
from sentry_sdk import capture_exception

import sciolyid.config as config
from sciolyid.data import database, logger
from sciolyid.functions import channel_setup, user_setup

class Score(commands.Cog):
    def __init__(self, bot):
        self.bot = bot

    # returns total number of correct answers so far
    @commands.command(help="- Total correct answers in a channel")
    @commands.cooldown(1, 8.0, type=commands.BucketType.channel)
    async def score(self, ctx):
        logger.info("command: score")

        await channel_setup(ctx)
        await user_setup(ctx)

        total_correct = int(database.zscore("score:global", str(ctx.channel.id)))
        await ctx.send(
<<<<<<< HEAD
            f"Wow, looks like a total of {total_correct} {config.options['id_type']} have been answered correctly in this channel! "
=======
            f"Wow, looks like a total of {str(totalCorrect)} {config.options['id_type']} have been answered correctly in this channel! "
>>>>>>> d2eeb04e
            + "Good job everyone!"
        )

    # sends correct answers by a user
    @commands.command(
        brief="- How many correct answers given by a user",
<<<<<<< HEAD
        help="- Gives the amount of correct answers by a user.\n" + "Mention someone to get their score," +
        "Don't mention anyone to get your score.",
        aliases=["us"]
=======
        help="- Gives the amount of correct answers by a user.\n"
        + "Mention someone to get their score,"
        + "Don't mention anyone to get your score.",
        aliases=["us"],
>>>>>>> d2eeb04e
    )
    @commands.cooldown(1, 5.0, type=commands.BucketType.user)
    async def userscore(
        self, ctx, *, user: typing.Optional[typing.Union[discord.Member, str]] = None
    ):
        logger.info("command: userscore")

        await channel_setup(ctx)
        await user_setup(ctx)

        if user is not None:
            if isinstance(user, str):
                await ctx.send("Not a user!")
                return
            usera = user.id
            logger.info(usera)
            if database.zscore("users:global", str(usera)) is not None:
                times = str(int(database.zscore("users:global", str(usera))))
                user = f"<@{usera}>"
            else:
                await ctx.send("This user does not exist on our records!")
                return
        else:
            if database.zscore("users:global", str(ctx.author.id)) is not None:
                user = f"<@{ctx.author.id}>"
                times = str(int(database.zscore("users:global", str(ctx.author.id))))
            else:
                await ctx.send("You haven't used this bot yet! (except for this)")
                return

        embed = discord.Embed(type="rich", colour=discord.Color.blurple())
        embed.set_author(name=config.options["bot_signature"])
        embed.add_field(
            name="User Score:", value=f"{user} has answered correctly {times} times."
        )
        await ctx.send(embed=embed)

    # gives streak of a user
<<<<<<< HEAD
    @commands.command(help='- Gives your current/max streak', aliases=["streaks", "stk"])
=======
    @commands.command(
        help="- Gives your current/max streak", aliases=["streaks", "stk"]
    )
>>>>>>> d2eeb04e
    @commands.cooldown(1, 5.0, type=commands.BucketType.user)
    async def streak(self, ctx):

        await channel_setup(ctx)
        await user_setup(ctx)

        embed = discord.Embed(
            type="rich", colour=discord.Color.blurple(), title="**User Streaks**"
        )
        embed.set_author(name=config.options["bot_signature"])
        current_streak = f"You have answered `{int(database.zscore('streak:global', str(ctx.author.id)))}` in a row!"
        max_streak = f"Your max was `{int(database.zscore('streak.max:global', str(ctx.author.id)))}` in a row!"
        embed.add_field(name=f"**Current Streak**", value=current_streak, inline=False)
        embed.add_field(name=f"**Max Streak**", value=max_streak, inline=False)

        await ctx.send(embed=embed)

    # leaderboard - returns top 1-10 users
    @commands.command(
<<<<<<< HEAD
        brief="- Top scores", help="- Top scores, scope is either global or server. (g, s)", aliases=["lb"]
=======
        brief="- Top scores",
        help="- Top scores, scope is either global or server. (g, s)",
        aliases=["lb"],
>>>>>>> d2eeb04e
    )
    @commands.cooldown(1, 5.0, type=commands.BucketType.user)
    async def leaderboard(self, ctx, scope="", page=1):
        logger.info("command: leaderboard")

        await channel_setup(ctx)
        await user_setup(ctx)

        try:
            page = int(scope)
        except ValueError:
            if scope == "":
                scope = "global"
            scope = scope.lower()
        else:
            scope = "global"

        logger.info(f"scope: {scope}")
        logger.info(f"page: {page}")

        if not scope in ("global", "server", "g", "s"):
            logger.info("invalid scope")
            await ctx.send(
                f"**{scope} is not a valid scope!**\n*Valid Scopes:* `global, server`"
            )
            return

        if page < 1:
            logger.info("invalid page")
            await ctx.send("Not a valid number. Pick a positive integer!")
            return

        database_key = ""
        if scope in ("server", "s"):
            if ctx.guild is not None:
                database_key = f"users.server:{ctx.guild.id}"
                scope = "server"
            else:
                logger.info("dm context")
                await ctx.send(
                    "**Server scopes are not avaliable in DMs.**\n*Showing global leaderboard instead.*"
                )
                scope = "global"
                database_key = "users:global"
        else:
            database_key = "users:global"
            scope = "global"

        user_amount = int(database.zcard(database_key))
        page = (page * 10) - 10

        if user_amount == 0:
            logger.info(f"no users in {database_key}")
            await ctx.send("There are no users in the database.")
            return

        if page > user_amount:
            page = user_amount - (user_amount % 10)

        leaderboard_list = database.zrevrangebyscore(
            database_key, "+inf", "-inf", page, 10, True
        )
        embed = discord.Embed(type="rich", colour=discord.Color.blurple())
        embed.set_author(name=config.options["bot_signature"])
        leaderboard = ""

        for i, stats in enumerate(leaderboard_list):
            if ctx.guild is not None:
                user = ctx.guild.get_member(int(stats[0]))
            else:
                user = None

            if user is None:
                user = self.bot.get_user(int(stats[0]))
                if user is None:
                    user = "**Deleted**"
                else:
                    user = f"**{user.name}#{user.discriminator}**"
            else:
                user = f"**{user.name}#{user.discriminator}** ({user.mention})"

            leaderboard += f"{i+1+page}. {user} - {int(stats[1])}\n"

        embed.add_field(name=f"Leaderboard ({scope})", value=leaderboard, inline=False)

        if database.zscore(database_key, str(ctx.author.id)) is not None:
            placement = int(database.zrevrank(database_key, str(ctx.author.id))) + 1
<<<<<<< HEAD
            distance = (
                int(database.zrevrange(database_key, placement - 2, placement - 2, True)[0][1]) -
                int(database.zscore(database_key, str(ctx.author.id)))
            )
            if placement == 1:
                embed.add_field(
                    name="You:",
                    value=f"You are #{placement} on the leaderboard.\n" + f"You are in first place.",
                    inline=False
=======
            distance = int(
                database.zrevrange(database_key, placement - 2, placement - 2, True)[0][
                    1
                ]
            ) - int(database.zscore(database_key, str(ctx.author.id)))
            if placement == 1:
                embed.add_field(
                    name="You:",
                    value=f"You are #{str(placement)} on the leaderboard.\n"
                    + f"You are in first place.",
                    inline=False,
>>>>>>> d2eeb04e
                )
            elif distance == 0:
                embed.add_field(
                    name="You:",
<<<<<<< HEAD
                    value=f"You are #{placement} on the leaderboard.\n" + f"You are tied with #{placement-1}",
                    inline=False
=======
                    value=f"You are #{str(placement)} on the leaderboard.\n"
                    + f"You are tied with #{str(placement-1)}",
                    inline=False,
>>>>>>> d2eeb04e
                )
            else:
                embed.add_field(
                    name="You:",
<<<<<<< HEAD
                    value=f"You are #{placement} on the leaderboard.\n" +
                    f"You are {distance} away from #{placement-1}",
                    inline=False
=======
                    value=f"You are #{str(placement)} on the leaderboard.\n"
                    + f"You are {str(distance)} away from #{str(placement-1)}",
                    inline=False,
>>>>>>> d2eeb04e
                )
        else:
            embed.add_field(name="You:", value="You haven't answered any correctly.")

        await ctx.send(embed=embed)

<<<<<<< HEAD
=======
    # missed - returns top 1-10 missed items
    @commands.command(
        brief=f"- Top incorrect {config.options['id_type']}",
        help=f"- Top incorrect {config.options['id_type']}, scope is either global, server, or me. (g, s, m)",
        aliases=["m"],
    )
    @commands.cooldown(1, 5.0, type=commands.BucketType.user)
    async def missed(self, ctx, scope="", page=1):
        logger.info("command: missed")

        await channel_setup(ctx)
        await user_setup(ctx)

        try:
            page = int(scope)
        except ValueError:
            if scope == "":
                scope = "global"
                scope = scope.lower()
        else:
            scope = "global"

        logger.info(f"scope: {scope}")
        logger.info(f"page: {page}")

        if not scope in ("global", "server", "me", "g", "s", "m"):
            logger.info("invalid scope")
            await ctx.send(
                f"**{scope} is not a valid scope!**\n*Valid Scopes:* `global, server, me`"
            )
            return

        if page < 1:
            logger.info("invalid page")
            await ctx.send("Not a valid number. Pick a positive integer!")
            return

        database_key = ""
        if scope in ("server", "s"):
            if ctx.guild is not None:
                database_key = f"incorrect.server:{ctx.guild.id}"
                scope = "server"
            else:
                logger.info("dm context")
                await ctx.send(
                    "**Server scopes are not avaliable in DMs.**\n*Showing global leaderboard instead.*"
                )
                scope = "global"
                database_key = "incorrect:global"
        elif scope in ("me", "m"):
            database_key = f"incorrect.user:{ctx.author.id}"
            scope = "me"
        else:
            database_key = "incorrect:global"
            scope = "global"

        user_amount = int(database.zcard(database_key))
        page = (page * 10) - 10

        if user_amount == 0:
            logger.info(f"no users in {database_key}")
            await ctx.send(f"There are no {config.options['id_type']} in the database.")
            return

        if page > user_amount:
            page = user_amount - (user_amount % 10)

        leaderboard_list = database.zrevrangebyscore(
            database_key, "+inf", "-inf", page, 10, True
        )
        embed = discord.Embed(type="rich", colour=discord.Color.blurple())
        embed.set_author(name=config.options["bot_signature"])
        leaderboard = ""

        for i, stats in enumerate(leaderboard_list):
            leaderboard += (
                f"{i+1+page}. **{stats[0].decode('utf-8')}** - {int(stats[1])}\n"
            )
        embed.add_field(
            name=f"Top Missed {config.options['id_type']} ({scope})",
            value=leaderboard,
            inline=False,
        )

        await ctx.send(embed=embed)

>>>>>>> d2eeb04e
    # Command-specific error checking
    @leaderboard.error
    async def leader_error(self, ctx, error):
        logger.info("leaderboard error")
        if isinstance(error, commands.BadArgument):
            await ctx.send("Not an integer!")
        elif isinstance(error, commands.CommandOnCooldown):  # send cooldown
            await ctx.send(
                "**Cooldown.** Try again after "
                + str(round(error.retry_after))
                + " s.",
                delete_after=5.0,
            )
        elif isinstance(error, commands.BotMissingPermissions):
            await ctx.send(
                f"""**The bot does not have enough permissions to fully function.**
**Permissions Missing:** `{', '.join(map(str, error.missing_perms))}`
*Please try again once the correct permissions are set.*"""
            )
        else:
            capture_exception(error)
            await ctx.send(
<<<<<<< HEAD
                "**An uncaught leaderboard error has occurred.**\n" +
                "*Please log this message in #support in the support server below, or try again.*\n" + "**Error:** " +
                str(error)
=======
                "**An uncaught leaderboard error has occurred.**\n"
                + "*Please log this message in #support in the support server below, or try again.*\n"
                + "**Error:** "
                + str(error)
>>>>>>> d2eeb04e
            )
            await ctx.send(config.options["support_server"])
            raise error

def setup(bot):
    bot.add_cog(Score(bot))<|MERGE_RESOLUTION|>--- conflicted
+++ resolved
@@ -39,32 +39,19 @@
 
         total_correct = int(database.zscore("score:global", str(ctx.channel.id)))
         await ctx.send(
-<<<<<<< HEAD
             f"Wow, looks like a total of {total_correct} {config.options['id_type']} have been answered correctly in this channel! "
-=======
-            f"Wow, looks like a total of {str(totalCorrect)} {config.options['id_type']} have been answered correctly in this channel! "
->>>>>>> d2eeb04e
             + "Good job everyone!"
         )
 
     # sends correct answers by a user
     @commands.command(
         brief="- How many correct answers given by a user",
-<<<<<<< HEAD
         help="- Gives the amount of correct answers by a user.\n" + "Mention someone to get their score," +
         "Don't mention anyone to get your score.",
         aliases=["us"]
-=======
-        help="- Gives the amount of correct answers by a user.\n"
-        + "Mention someone to get their score,"
-        + "Don't mention anyone to get your score.",
-        aliases=["us"],
->>>>>>> d2eeb04e
     )
     @commands.cooldown(1, 5.0, type=commands.BucketType.user)
-    async def userscore(
-        self, ctx, *, user: typing.Optional[typing.Union[discord.Member, str]] = None
-    ):
+    async def userscore(self, ctx, *, user: typing.Optional[typing.Union[discord.Member, str]] = None):
         logger.info("command: userscore")
 
         await channel_setup(ctx)
@@ -92,28 +79,18 @@
 
         embed = discord.Embed(type="rich", colour=discord.Color.blurple())
         embed.set_author(name=config.options["bot_signature"])
-        embed.add_field(
-            name="User Score:", value=f"{user} has answered correctly {times} times."
-        )
+        embed.add_field(name="User Score:", value=f"{user} has answered correctly {times} times.")
         await ctx.send(embed=embed)
 
     # gives streak of a user
-<<<<<<< HEAD
     @commands.command(help='- Gives your current/max streak', aliases=["streaks", "stk"])
-=======
-    @commands.command(
-        help="- Gives your current/max streak", aliases=["streaks", "stk"]
-    )
->>>>>>> d2eeb04e
     @commands.cooldown(1, 5.0, type=commands.BucketType.user)
     async def streak(self, ctx):
 
         await channel_setup(ctx)
         await user_setup(ctx)
 
-        embed = discord.Embed(
-            type="rich", colour=discord.Color.blurple(), title="**User Streaks**"
-        )
+        embed = discord.Embed(type="rich", colour=discord.Color.blurple(), title="**User Streaks**")
         embed.set_author(name=config.options["bot_signature"])
         current_streak = f"You have answered `{int(database.zscore('streak:global', str(ctx.author.id)))}` in a row!"
         max_streak = f"Your max was `{int(database.zscore('streak.max:global', str(ctx.author.id)))}` in a row!"
@@ -124,13 +101,7 @@
 
     # leaderboard - returns top 1-10 users
     @commands.command(
-<<<<<<< HEAD
         brief="- Top scores", help="- Top scores, scope is either global or server. (g, s)", aliases=["lb"]
-=======
-        brief="- Top scores",
-        help="- Top scores, scope is either global or server. (g, s)",
-        aliases=["lb"],
->>>>>>> d2eeb04e
     )
     @commands.cooldown(1, 5.0, type=commands.BucketType.user)
     async def leaderboard(self, ctx, scope="", page=1):
@@ -153,9 +124,7 @@
 
         if not scope in ("global", "server", "g", "s"):
             logger.info("invalid scope")
-            await ctx.send(
-                f"**{scope} is not a valid scope!**\n*Valid Scopes:* `global, server`"
-            )
+            await ctx.send(f"**{scope} is not a valid scope!**\n*Valid Scopes:* `global, server`")
             return
 
         if page < 1:
@@ -170,9 +139,7 @@
                 scope = "server"
             else:
                 logger.info("dm context")
-                await ctx.send(
-                    "**Server scopes are not avaliable in DMs.**\n*Showing global leaderboard instead.*"
-                )
+                await ctx.send("**Server scopes are not avaliable in DMs.**\n*Showing global leaderboard instead.*")
                 scope = "global"
                 database_key = "users:global"
         else:
@@ -190,9 +157,7 @@
         if page > user_amount:
             page = user_amount - (user_amount % 10)
 
-        leaderboard_list = database.zrevrangebyscore(
-            database_key, "+inf", "-inf", page, 10, True
-        )
+        leaderboard_list = database.zrevrangebyscore(database_key, "+inf", "-inf", page, 10, True)
         embed = discord.Embed(type="rich", colour=discord.Color.blurple())
         embed.set_author(name=config.options["bot_signature"])
         leaderboard = ""
@@ -218,62 +183,32 @@
 
         if database.zscore(database_key, str(ctx.author.id)) is not None:
             placement = int(database.zrevrank(database_key, str(ctx.author.id))) + 1
-<<<<<<< HEAD
-            distance = (
-                int(database.zrevrange(database_key, placement - 2, placement - 2, True)[0][1]) -
-                int(database.zscore(database_key, str(ctx.author.id)))
-            )
+            distance = int(database.zrevrange(database_key, placement - 2, placement - 2, True)[0][1]
+                          ) - int(database.zscore(database_key, str(ctx.author.id)))
             if placement == 1:
                 embed.add_field(
                     name="You:",
                     value=f"You are #{placement} on the leaderboard.\n" + f"You are in first place.",
                     inline=False
-=======
-            distance = int(
-                database.zrevrange(database_key, placement - 2, placement - 2, True)[0][
-                    1
-                ]
-            ) - int(database.zscore(database_key, str(ctx.author.id)))
-            if placement == 1:
-                embed.add_field(
-                    name="You:",
-                    value=f"You are #{str(placement)} on the leaderboard.\n"
-                    + f"You are in first place.",
-                    inline=False,
->>>>>>> d2eeb04e
                 )
             elif distance == 0:
                 embed.add_field(
                     name="You:",
-<<<<<<< HEAD
                     value=f"You are #{placement} on the leaderboard.\n" + f"You are tied with #{placement-1}",
                     inline=False
-=======
-                    value=f"You are #{str(placement)} on the leaderboard.\n"
-                    + f"You are tied with #{str(placement-1)}",
-                    inline=False,
->>>>>>> d2eeb04e
                 )
             else:
                 embed.add_field(
                     name="You:",
-<<<<<<< HEAD
                     value=f"You are #{placement} on the leaderboard.\n" +
                     f"You are {distance} away from #{placement-1}",
                     inline=False
-=======
-                    value=f"You are #{str(placement)} on the leaderboard.\n"
-                    + f"You are {str(distance)} away from #{str(placement-1)}",
-                    inline=False,
->>>>>>> d2eeb04e
                 )
         else:
             embed.add_field(name="You:", value="You haven't answered any correctly.")
 
         await ctx.send(embed=embed)
 
-<<<<<<< HEAD
-=======
     # missed - returns top 1-10 missed items
     @commands.command(
         brief=f"- Top incorrect {config.options['id_type']}",
@@ -301,9 +236,7 @@
 
         if not scope in ("global", "server", "me", "g", "s", "m"):
             logger.info("invalid scope")
-            await ctx.send(
-                f"**{scope} is not a valid scope!**\n*Valid Scopes:* `global, server, me`"
-            )
+            await ctx.send(f"**{scope} is not a valid scope!**\n*Valid Scopes:* `global, server, me`")
             return
 
         if page < 1:
@@ -318,9 +251,7 @@
                 scope = "server"
             else:
                 logger.info("dm context")
-                await ctx.send(
-                    "**Server scopes are not avaliable in DMs.**\n*Showing global leaderboard instead.*"
-                )
+                await ctx.send("**Server scopes are not avaliable in DMs.**\n*Showing global leaderboard instead.*")
                 scope = "global"
                 database_key = "incorrect:global"
         elif scope in ("me", "m"):
@@ -341,17 +272,13 @@
         if page > user_amount:
             page = user_amount - (user_amount % 10)
 
-        leaderboard_list = database.zrevrangebyscore(
-            database_key, "+inf", "-inf", page, 10, True
-        )
+        leaderboard_list = database.zrevrangebyscore(database_key, "+inf", "-inf", page, 10, True)
         embed = discord.Embed(type="rich", colour=discord.Color.blurple())
         embed.set_author(name=config.options["bot_signature"])
         leaderboard = ""
 
         for i, stats in enumerate(leaderboard_list):
-            leaderboard += (
-                f"{i+1+page}. **{stats[0].decode('utf-8')}** - {int(stats[1])}\n"
-            )
+            leaderboard += (f"{i+1+page}. **{stats[0].decode('utf-8')}** - {int(stats[1])}\n")
         embed.add_field(
             name=f"Top Missed {config.options['id_type']} ({scope})",
             value=leaderboard,
@@ -360,7 +287,6 @@
 
         await ctx.send(embed=embed)
 
->>>>>>> d2eeb04e
     # Command-specific error checking
     @leaderboard.error
     async def leader_error(self, ctx, error):
@@ -369,9 +295,7 @@
             await ctx.send("Not an integer!")
         elif isinstance(error, commands.CommandOnCooldown):  # send cooldown
             await ctx.send(
-                "**Cooldown.** Try again after "
-                + str(round(error.retry_after))
-                + " s.",
+                "**Cooldown.** Try again after " + str(round(error.retry_after)) + " s.",
                 delete_after=5.0,
             )
         elif isinstance(error, commands.BotMissingPermissions):
@@ -383,16 +307,9 @@
         else:
             capture_exception(error)
             await ctx.send(
-<<<<<<< HEAD
                 "**An uncaught leaderboard error has occurred.**\n" +
                 "*Please log this message in #support in the support server below, or try again.*\n" + "**Error:** " +
                 str(error)
-=======
-                "**An uncaught leaderboard error has occurred.**\n"
-                + "*Please log this message in #support in the support server below, or try again.*\n"
-                + "**Error:** "
-                + str(error)
->>>>>>> d2eeb04e
             )
             await ctx.send(config.options["support_server"])
             raise error
