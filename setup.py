--- conflicted
+++ resolved
@@ -5,9 +5,8 @@
 		return f.read()
 
 setuptools.setup(
-<<<<<<< HEAD
 	name="sciolyid",
-	version="0.0.9",
+	version="0.0.10",
 	description="Create ID Discord bots for SciOly studying.",
 	long_description=readme(),
 	long_description_content_type="text/markdown",
@@ -30,33 +29,6 @@
 	"wikipedia>=1.4.0, <2.0.0",
 	"gitpython>=3.0.5, <4.0.0",
 	],
+	py_modules=["config", "core", "functions", "start_bot"],
 	python_requires="~=3.7",
-=======
-    name="sciolyid",
-    version="0.0.10",
-    description="Create ID Discord bots for SciOly studying.",
-    long_description=readme(),
-    long_description_content_type="text/markdown",
-    keywords="science_olympiad discord_bot discord studying",
-    license="GPLv3+",
-    classifiers=[
-        "Development Status :: 3 - Alpha",
-        "License :: OSI Approved :: GNU General Public License v3 or later (GPLv3+)",
-        "Programming Language :: Python :: 3.7",
-    ],
-    url="https://github.com/tctree333/SciOly-ID",
-    author="Tomi Chen",
-    author_email="tomichen33@gmail.com",
-    packages=setuptools.find_packages(),
-    install_requires=[
-        "discord.py>=1.3.2, <2.0.0",
-        "redis>=3.3.5, <4.0.0",
-        "sentry-sdk>=0.13.5, <1.0.0",
-        "Pillow>=6.1.0, <8.0.0",
-        "wikipedia>=1.4.0, <2.0.0",
-        "gitpython>=3.0.5, <4.0.0",
-    ],
-    py_modules=["config", "core", "functions", "start_bot"],
-    python_requires="~=3.7",
->>>>>>> 241e35c9
 )