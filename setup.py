import setuptools


def readme():
    with open("README.md", "r") as f:
        return f.read()


setuptools.setup(
    name="sciolyid",
<<<<<<< HEAD
    version="0.5.0-alpha",
=======
    version="0.4.8",
>>>>>>> 1b15cce4
    description="Create ID Discord bots for SciOly studying.",
    long_description=readme(),
    long_description_content_type="text/markdown",
    keywords="science_olympiad discord_bot discord studying",
    license="GPLv3+",
    classifiers=[
        "Development Status :: 4 - Beta",
        "License :: OSI Approved :: GNU General Public License v3 or later (GPLv3+)",
        "Programming Language :: Python :: 3.7",
    ],
    url="https://github.com/tctree333/SciOly-ID",
    author="Tomi Chen",
    author_email="tomichen33@gmail.com",
    packages=setuptools.find_packages(),
    install_requires=[
        "discord.py>=1.3.4, <2.0.0",
        "redis>=3.3.5, <4.0.0",
        "sentry-sdk>=0.13.5, <0.16.0",
        "Pillow>=6.1.0, <8.0.0",
        "wikipedia>=1.4.0, <2.0.0",
        "gitpython>=3.0.6, <4.0.0",
        "hiredis>=1.0.1, <1.1.0",
        "pandas>=1.0.0, <1.1.0",
    ],
    extras_require={
        "web": [
            "Flask>=1.1.2, <1.2.0",
            "Authlib==0.14.1",
            "gunicorn>=20.0.4, <21.0.0",
            "ImageHash>=4.0.0, <5.0.0",
            "Celery>=4.4.3, <4.5.0",
        ]
    },
    py_modules=["config", "core", "data", "functions", "downloads", "start_bot"],
    python_requires="~=3.7",
)<|MERGE_RESOLUTION|>--- conflicted
+++ resolved
@@ -8,11 +8,7 @@
 
 setuptools.setup(
     name="sciolyid",
-<<<<<<< HEAD
     version="0.5.0-alpha",
-=======
-    version="0.4.8",
->>>>>>> 1b15cce4
     description="Create ID Discord bots for SciOly studying.",
     long_description=readme(),
     long_description_content_type="text/markdown",
